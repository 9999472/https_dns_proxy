# https-dns-proxy

https\_dns\_proxy is a light-weight DNS&lt;--&gt;HTTPS, non-caching translation
proxy for the emerging [DoH](https://datatracker.ietf.org/doc/charter-ietf-doh/)
DNS-over-HTTPS standard. It receives regular (UDP) DNS requests and issues them
via DoH.

Google's [DNS-over-HTTPS](https://developers.google.com/speed/public-dns/docs/dns-over-https)
service is default, but [Cloudflare's
service](https://developers.cloudflare.com/1.1.1.1/dns-over-https/) also works
with trivial commandline flag changes.

### Using Google

```bash
# ./https_dns_proxy -u nobody -g nogroup -d -b 8.8.8.8,8.8.4.4 \
    -r "https://dns.google.com/resolve?"
```

### Using Cloudflare

```bash
# ./https_dns_proxy -u nobody -g nogroup -d -b 1.1.1.1,1.0.0.1 \
    -r "https://cloudflare-dns.com/dns-query?ct=application/dns-json&"
```

## Why?

Using DNS over HTTPS makes eavesdropping and spoofing of DNS traffic between you
and the HTTPS DNS provider (Google/Cloudflare) much less likely. This of course 
only makes sense if you trust your DoH provider.

## Features

* Tiny Size (<30kiB).
* Uses curl for HTTP/2 and pipelining, keeping resolve latencies extremely low.
* Single-threaded, non-blocking select() server for use on resource-starved 
  embedded systems.
* Designed to sit in front of dnsmasq or similar caching resolver for
  transparent use.

## Build

Depends on `c-ares`, `libcurl`, `libev`.

On Debian-derived systems those are libc-ares-dev,
libcurl4-{openssl,nss,gnutls}-dev and libev-dev respectively.
On Redhat-derived systems those are c-ares-devel, libcurl-devel and
libev-devel.

```
$ cmake .
$ make
```

## INSTALL

There is no installer at this stage - just run it.

### OpenWRT package install

I maintain a package in the [OpenWRT packages](https://github.com/openwrt/packages) repository as well.
You can install as follows:

```
root@OpenWrt:~# opkg update
root@OpenWrt:~# opkg install https_dns_proxy
root@OpenWrt:~# /etc/init.d/https_dns_proxy enable
root@OpenWrt:~# /etc/init.d/https_dns_proxy start
```

Replace any 'list server' lines in `/etc/config/dhcp` with:

`list server '127.0.0.1#5053'`

You may also want to add the line:

`noresolv '1'`

This prevents dnsmasq from using /etc/resolv.conf DNS servers, leaving only our proxy server.

### archlinux package install

There is also [AUR package](https://aur.archlinux.org/packages/https-dns-proxy-git/) for latest git version.
You can install as follows:
```
user@arch:~# yaourt -S https-dns-proxy-git
```

## Usage

Just run it as a daemon and point traffic at it. Commandline flags are:

```
<<<<<<< HEAD
Usage: ./https_dns_proxy [-a <listen_addr>] [-p <listen_port>]
        [-d] [-u <user>] [-g <group>] [-b <dns_servers>]
        [-r <resolver_url_prefix>] [-e <subnet_addr>]
        [-t <proxy_server>] [-l <logfile>] [-x] [-v]+

  -a listen_addr         Local address to bind to. (127.0.0.1)
  -p listen_port         Local port to bind to. (5053)
  -d                     Daemonize.
  -u user                User to drop to launched as root. (nobody)
  -g group               Group to drop to launched as root. (nobody)
  -b dns_servers         Comma separated IPv4 address of DNS servers
                         to resolve resolver host (e.g. dns.google.com).  (8.8.8.8,1.1.1.1,8.8.4.4,1.0.0.1,145.100.185.15,145.100.185.16,185.49.141.37)
  -r resolver_url_prefix The HTTPS path to the JSON resolver URL.  (https://dns.google.com/resolve?)
  -e subnet_addr         An edns-client-subnet to use such as "203.31.0.0/16".  ()
  -t proxy_server        Optional HTTP proxy. e.g. socks5://127.0.0.1:1080
                         (Initial DNS resolution can't be done over this.)
  -l logfile             Path to file to log to. (-)
  -x                     Use HTTP/1.1 instead of HTTP/2. Useful with broken
                         or limited builds of libcurl (false).
  -v                     Increase logging verbosity. (INFO)
=======
Usage: https_dns_proxy [-a <listen_addr>] [-p <listen_port>]
        [-e <subnet>] [-d] [-u <user>] [-g <group>] [-b <dns_servers>]
        [-l <logfile>]

  -a listen_addr    Local address to bind to. (127.0.0.1)
  -p listen_port    Local port to bind to. (5053)
  -e subnet_addr    An edns-client-subnet to use such as "203.31.0.0/16". ()
  -d                Daemonize.
  -u user           User to drop to launched as root. (nobody)
  -g group          Group to drop to launched as root. (nobody)
  -b dns_servers    Comma separated IPv4 address of DNS servers
                    to resolve dns.google.com. (8.8.8.8,8.8.4.4,145.100.185.15,
                    145.100.185.16,185.49.141.37,199.58.81.218,80.67.188.188)
  -t proxy_server   Optional HTTP proxy. e.g. socks5://127.0.0.1:1080
                    Remote name resolution will be used if the protocol
                    supports it (http, https, socks4a, socks5h), otherwise
                    initial DNS resolution will still be done via the
                    bootstrap DNS servers.
  -l logfile        Path to file to log to. (-)
  -x                Use HTTP/1.1 instead of HTTP/2. Useful with broken
                    or limited builds of libcurl (false).
  -v                Increase logging verbosity. (INFO)
>>>>>>> 173c4bea
```

## TODO

* Test coverage could be better.

## Alternative protocols

The DoH standard is still evolving. Because responses are translated into
JSON, there is room for error in encoding and parsing response types -
particularly the less common ones.

For this reason, I tend to believe [DNS-over-TLS](https://developers.cloudflare.com/1.1.1.1/dns-over-tls/) is a better
long-term strategy for the industry, but proxy clients aren't yet
readily available. 

Note that fundamental differences (binary vs JSON encoding) mean this
software does not and will not support DNS-over-TLS.

## Authors

* Aaron Drew (aarond10@gmail.com)<|MERGE_RESOLUTION|>--- conflicted
+++ resolved
@@ -92,7 +92,6 @@
 Just run it as a daemon and point traffic at it. Commandline flags are:
 
 ```
-<<<<<<< HEAD
 Usage: ./https_dns_proxy [-a <listen_addr>] [-p <listen_port>]
         [-d] [-u <user>] [-g <group>] [-b <dns_servers>]
         [-r <resolver_url_prefix>] [-e <subnet_addr>]
@@ -113,30 +112,6 @@
   -x                     Use HTTP/1.1 instead of HTTP/2. Useful with broken
                          or limited builds of libcurl (false).
   -v                     Increase logging verbosity. (INFO)
-=======
-Usage: https_dns_proxy [-a <listen_addr>] [-p <listen_port>]
-        [-e <subnet>] [-d] [-u <user>] [-g <group>] [-b <dns_servers>]
-        [-l <logfile>]
-
-  -a listen_addr    Local address to bind to. (127.0.0.1)
-  -p listen_port    Local port to bind to. (5053)
-  -e subnet_addr    An edns-client-subnet to use such as "203.31.0.0/16". ()
-  -d                Daemonize.
-  -u user           User to drop to launched as root. (nobody)
-  -g group          Group to drop to launched as root. (nobody)
-  -b dns_servers    Comma separated IPv4 address of DNS servers
-                    to resolve dns.google.com. (8.8.8.8,8.8.4.4,145.100.185.15,
-                    145.100.185.16,185.49.141.37,199.58.81.218,80.67.188.188)
-  -t proxy_server   Optional HTTP proxy. e.g. socks5://127.0.0.1:1080
-                    Remote name resolution will be used if the protocol
-                    supports it (http, https, socks4a, socks5h), otherwise
-                    initial DNS resolution will still be done via the
-                    bootstrap DNS servers.
-  -l logfile        Path to file to log to. (-)
-  -x                Use HTTP/1.1 instead of HTTP/2. Useful with broken
-                    or limited builds of libcurl (false).
-  -v                Increase logging verbosity. (INFO)
->>>>>>> 173c4bea
 ```
 
 ## TODO
